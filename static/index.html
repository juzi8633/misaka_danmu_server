--- conflicted
+++ resolved
@@ -1,798 +1,794 @@
-<!DOCTYPE html>
-<html lang="zh-CN">
-<head>
-    <meta charset="UTF-8">
-    <meta name="viewport" content="width=device-width, initial-scale=1.0">
-    <title>御坂网络弹幕服务</title>
-    <!-- 新增：设置浏览器的标签页图标 -->
-    <link rel="icon" href="/static/logo.png" type="image/png">
-    <!-- Refactored CSS -->
-    <link rel="stylesheet" href="/static/css/base.css">
-    <link rel="stylesheet" href="/static/css/components.css">
-    <link rel="stylesheet" href="/static/css/views/auth.css">
-    <link rel="stylesheet" href="/static/css/views/home.css">
-    <link rel="stylesheet" href="/static/css/views/library.css">
-    <link rel="stylesheet" href="/static/css/views/edit.css">
-    <link rel="stylesheet" href="/static/css/views/tasks.css">
-    <link rel="stylesheet" href="/static/css/views/tokens.css">
-    <link rel="stylesheet" href="/static/css/views/sources.css">
-    <link rel="stylesheet" href="/static/css/views/settings.css">
-</head>
-<body>
-    <div id="app-container">
-        <!-- 登录/注册视图 -->
-        <div id="auth-view">
-            <h1>御坂网络弹幕服务</h1>
-            <div class="auth-wrapper">
-                <!-- 登录表单 -->
-                <form id="login-form">
-                    <h2>登录</h2>
-                    <input type="text" id="login-username" placeholder="用户名" required>
-                    <input type="password" id="login-password" placeholder="密码" required>
-                    <button type="submit">登录</button>
-                </form>
-            </div>
-            <p id="auth-error" class="message error"></p>
-        </div>
-
-        <!-- 主应用视图 -->
-        <div id="main-view" class="hidden">
-            <header>
-                <div class="header-title-group">
-                    <img src="/static/logo.png" alt="Logo" id="header-logo">
-<<<<<<< HEAD
-                    <h1>御坂网络弹幕服务 v1.0.4</h1>
-=======
-                    <h1>御坂网络弹幕服务 v1.0.3</h1>
->>>>>>> ced39760
-                </div>
-                <div class="header-user-info">
-                    <span id="current-user"></span>
-                    <button id="logout-btn">退出登录</button>
-                </div>
-            </header>
-            <div class="main-layout">
-                <nav id="sidebar">
-                    <ul>
-                        <li><a href="#" class="nav-link active" data-view="home-view">主页</a></li>
-                        <li><a href="#" class="nav-link" data-view="library-view">弹幕库</a></li>
-                        <li><a href="#" class="nav-link" data-view="task-manager-view">任务管理器</a></li>
-                        <li><a href="#" class="nav-link" data-view="token-manager-view">弹幕Token</a></li>
-                        <li><a href="#" class="nav-link" data-view="sources-view">搜索源</a></li>
-                        <li><a href="#" class="nav-link" data-view="settings-view">设置</a></li>
-                    </ul>
-                </nav>
-                <main id="main-content">
-                    <div id="home-view" class="content-view">
-                        <div class="search-section">
-                            <div class="section-header-with-action">
-                                <h2>搜索</h2>
-                                <button id="clear-cache-btn" title="清除所有搜索和分集列表的临时缓存">清除所有缓存</button>
-                            </div>
-                            <form id="search-form">
-                                <input type="text" id="search-keyword" placeholder="输入番剧名称..." required>
-                                <button type="submit">搜索</button>
-                            </form>
-                            <div class="advanced-search-controls">
-                                <label>
-                                    <input type="checkbox" id="enable-episode-search">
-                                    电视节目精确搜索
-                                </label>
-                                <div id="episode-search-inputs" class="hidden">
-                                    <label for="search-season">季度：</label>
-                                    <input type="number" id="search-season" min="1">
-                                    <label for="search-episode">集数：</label>
-                                    <input type="number" id="search-episode" min="1">
-                                    <button type="button" id="insert-episode-btn">插入</button>
-                                    <span class="insert-help-text">需要填写季、集后可插入，其中季可单独插入</span>
-                                </div>
-                            </div>
-                        </div>
-                        <div id="results-section">
-                            <h2>搜索结果</h2>
-                            <div id="results-filter-controls" class="hidden">
-                                <div class="filter-group-left">
-                                    <button id="select-all-btn">全选</button>
-                                    <div class="filter-buttons">
-                                        <button id="filter-btn-movie" class="filter-btn active" data-type="movie">
-                                            <span class="status-icon">✅</span> 电影/剧场版
-                                        </button>
-                                        <button id="filter-btn-tv_series" class="filter-btn active" data-type="tv_series">
-                                            <span class="status-icon">✅</span> 电视节目
-                                        </button>
-                                    </div>
-                                    <input type="text" id="results-filter-input" placeholder="在结果中过滤标题...">
-                                </div>
-                                <button id="bulk-import-btn">批量导入</button>
-                            </div>
-                            <div id="loader" class="hidden"></div>
-                            <ul id="results-list" class="results-list-style"></ul>
-                        </div>
-                        <div id="logs-section">
-                            <h2>日志/状态</h2>
-                            <pre id="log-output"></pre>
-                        </div>
-                        <div id="test-match-section">
-                            <h2>测试识别</h2>
-                            <form id="test-match-form">
-                                <input type="text" id="test-token-input" placeholder="输入弹幕Token..." required>
-                                <input type="text" id="test-filename-input" class="flex-grow-2" placeholder="输入要测试匹配的文件名..." required>
-                                <button type="submit">测试</button>
-                            </form>
-                            <pre id="test-match-results">测试结果将显示在这里。</pre>
-                        </div>
-                    </div>
-                    <div id="bulk-import-view" class="content-view hidden">
-                        <div class="view-header-flexible">
-                            <h2>批量导入确认</h2>
-                            <button id="cancel-bulk-import-btn">&lt; 返回主页</button>
-                        </div>
-                        <div class="form-card">
-                            <p>检测到您选择的媒体标题不一致。请指定一个统一的名称用于导入，或从TMDB搜索。</p>
-                            <h3>已选择的条目</h3>
-                            <ul id="bulk-import-list" class="results-list-style">
-                                <!-- Selected items will be populated here -->
-                            </ul>
-                        <div class="form-row" style="margin-top: 20px;">
-                            <label>导入模式</label>
-                            <div class="radio-group">
-                                <label><input type="radio" name="bulk-import-mode" value="unified" checked> 统一导入为单个条目</label>
-                                <label><input type="radio" name="bulk-import-mode" value="separate"> 作为多个独立条目导入</label>
-                                </div>
-                            </div>
-                        <div id="unified-import-fields">
-                            <div class="form-row" style="margin-top: 20px;">
-                                <label for="final-import-name">最终导入名称</label>
-                                <div class="input-with-icon">
-                                    <input type="text" id="final-import-name" required>
-                                    <button type="button" id="search-tmdb-for-bulk-btn" class="icon-btn" title="从TMDB搜索">🔍</button>
-                                </div>
-                            </div>
-                            <div class="form-row">
-                                <label for="final-import-tmdb-id">最终TMDB ID</label>
-                                <input type="text" id="final-import-tmdb-id" placeholder="从TMDB搜索后自动填充" disabled>
-                            </div>
-                            </div>
-                            <div class="form-actions">
-                                <button id="confirm-bulk-import-btn">确认导入</button>
-                            </div>
-                        </div>
-                    </div>
-                    <div id="library-view" class="content-view hidden">
-                        <div class="library-header">
-                            <h2>弹幕库</h2>
-                            <input type="text" id="library-search-input" placeholder="搜索已收录的影视...">
-                        </div>
-                        <table id="library-table">
-                            <thead>
-                                <tr>
-                                    <th>海报</th>
-                                    <th>影视名称</th>
-                                    <th>类型</th>
-                                    <th>季</th>
-                                    <th>集数</th>
-                                    <th>源数量</th>
-                                    <th>收录时间</th>
-                                    <th>操作</th>
-                                </tr>
-                            </thead>
-                            <tbody></tbody>
-                        </table>
-                    </div>
-                    <div id="edit-anime-view" class="content-view hidden">
-                        <div class="view-header-with-actions">
-                            <h2>编辑影视信息</h2>
-                            <div class="header-actions">
-                                <button id="clear-all-cache-in-edit-btn" class="secondary-btn">清除所有缓存</button>
-                            </div>
-                        </div>
-                        <div class="form-card">
-                            <form id="edit-anime-form">
-                                <input type="hidden" id="edit-anime-id">
-                                <div class="form-row">
-                                    <label for="edit-anime-title">影视名称</label>
-                                    <input type="text" id="edit-anime-title" required>
-                                </div>
-                                <div class="form-row">
-                                    <label for="edit-anime-type">类型</label>
-                                    <select id="edit-anime-type">
-                                        <option value="tv_series">电视节目</option>
-                                        <option value="movie">电影/剧场版</option>
-                                    </select>
-                                </div>
-                                <div class="form-row">
-                                    <label for="edit-anime-season">季度</label>
-                                    <input type="number" id="edit-anime-season" min="1" required>
-                                </div>
-                                <div class="form-row">
-                                    <label for="edit-anime-episode-count">集数</label>
-                                    <input type="number" id="edit-anime-episode-count" min="1" placeholder="留空则自动计算">
-                                </div>
-                                
-                                <div class="form-row">
-                                    <label for="edit-anime-tmdbid">TMDB ID</label>
-                                    <div class="input-with-icon">
-                                        <input type="text" id="edit-anime-tmdbid" placeholder="例如: 1396">
-                                        <button type="button" id="search-tmdbid-btn" class="icon-btn" title="查找">🔍</button>
-                                    </div>
-                                </div>
-                                <div class="form-row">
-                                    <label for="edit-anime-egid">剧集组ID</label>
-                                    <div class="input-with-icon">
-                                        <input type="text" id="edit-anime-egid" placeholder="TMDB Episode Group ID">
-                                        <button type="button" id="select-egid-btn" class="icon-btn" title="查找/选择">🔍</button>
-                                    </div>
-                                </div>
-                                <div class="form-row">
-                                    <label for="edit-anime-bgmid">BGM ID</label>
-                                    <div class="input-with-icon">
-                                        <input type="text" id="edit-anime-bgmid" placeholder="例如: 296100">
-                                        <button type="button" id="search-bgmid-btn" class="icon-btn" title="查找">🔍</button>
-                                    </div>
-                                </div>
-                                <div class="form-row">
-                                    <label for="edit-anime-tvdbid">TVDB ID</label>
-                                    <div class="input-with-icon">
-                                        <input type="text" id="edit-anime-tvdbid" placeholder="例如: 364093">
-                                        <button type="button" id="search-tvdbid-btn" class="icon-btn" title="查找">🔍</button>
-                                    </div>
-                                </div>
-                                <div class="form-row">
-                                    <label for="edit-anime-doubanid">豆瓣ID</label>
-                                    <div class="input-with-icon">
-                                        <input type="text" id="edit-anime-doubanid" placeholder="例如: 35297708">
-                                        <button type="button" id="search-doubanid-btn" class="icon-btn" title="查找">🔍</button>
-                                    </div>
-                                </div>
-                                <div class="form-row">
-                                    <label for="edit-anime-imdbid">IMDB ID</label>
-                                    <div class="input-with-icon">
-                                        <input type="text" id="edit-anime-imdbid" placeholder="例如: tt9140554">
-                                        <button type="button" id="search-imdbid-btn" class="icon-btn" title="查找">🔍</button>
-                                    </div>
-                                </div>
-                                <div class="form-row">
-                                    <label for="edit-anime-name-en">英文名</label>
-                                    <div class="input-with-apply-icon">
-                                        <input type="text" id="edit-anime-name-en">
-                                    </div>
-                                </div>
-                                <div class="form-row">
-                                    <label for="edit-anime-name-jp">日文名</label>
-                                    <div class="input-with-apply-icon">
-                                        <input type="text" id="edit-anime-name-jp">
-                                    </div>
-                                </div>
-                                <div class="form-row">
-                                    <label for="edit-anime-name-romaji">罗马音</label>
-                                    <div class="input-with-apply-icon">
-                                        <input type="text" id="edit-anime-name-romaji">
-                                    </div>
-                                </div>
-                                <div class="form-row">
-                                    <label for="edit-anime-alias-cn-1">中文别名1</label>
-                                    <div class="input-with-apply-icon">
-                                        <input type="text" id="edit-anime-alias-cn-1">
-                                    </div>
-                                </div>
-                                <div class="form-row">
-                                    <label for="edit-anime-alias-cn-2">中文别名2</label>
-                                    <div class="input-with-apply-icon">
-                                        <input type="text" id="edit-anime-alias-cn-2">
-                                    </div>
-                                </div>
-                                <div class="form-row">
-                                    <label for="edit-anime-alias-cn-3">中文别名3</label>
-                                    <div class="input-with-apply-icon">
-                                        <input type="text" id="edit-anime-alias-cn-3">
-                                    </div>
-                                </div>
-                                <div class="form-actions">
-                                    <button type="submit">保存更改</button>
-                                    <button type="button" id="back-to-library-from-edit-btn">返回</button>
-                                </div>
-                            </form>
-                        </div>
-                    </div>
-                    <div id="bangumi-search-view" class="content-view hidden">
-                        <div class="view-header-flexible">
-                            <h2 id="bangumi-search-view-title">搜索 Bangumi ID</h2>
-                            <button id="back-to-edit-anime-from-bgm-search-btn">&lt; 返回编辑</button>
-                        </div>
-                        <form id="bangumi-search-form" style="display: flex; gap: 10px; margin-bottom: 20px;">
-                            <input type="text" id="bangumi-search-keyword" placeholder="输入番剧名称..." required style="flex-grow: 1;">
-                            <button type="submit">搜索</button>
-                        </form>
-                        <ul id="bangumi-search-results-list" class="results-list-style">
-                            <!-- Search results will be populated here -->
-                        </ul>
-                    </div>
-                    <div id="douban-search-view" class="content-view hidden">
-                        <div class="view-header-flexible">
-                            <h2 id="douban-search-view-title">搜索 豆瓣 ID</h2>
-                            <button id="back-to-edit-anime-from-douban-search-btn">&lt; 返回编辑</button>
-                        </div>
-                        <form id="douban-search-form" style="display: flex; gap: 10px; margin-bottom: 20px;">
-                            <input type="text" id="douban-search-keyword" placeholder="输入影视名称..." required style="flex-grow: 1;">
-                            <button type="submit">搜索</button>
-                        </form>
-                        <ul id="douban-search-results-list" class="results-list-style"></ul>
-                    </div>
-                    <div id="tmdb-search-view" class="content-view hidden">
-                        <div class="view-header-flexible">
-                            <h2 id="tmdb-search-view-title">搜索 TMDB ID</h2>
-                            <button id="back-to-edit-anime-from-tmdb-search-btn">&lt; 返回编辑</button>
-                        </div>
-                        <form id="tmdb-search-form" style="display: flex; gap: 10px; margin-bottom: 20px;">
-                            <input type="text" id="tmdb-search-keyword" placeholder="输入影视名称..." required style="flex-grow: 1;">
-                            <button type="submit">搜索</button>
-                        </form>
-                        <ul id="tmdb-search-results-list" class="results-list-style">
-                        </ul>
-                    </div>
-                    <div id="tvdb-search-view" class="content-view hidden">
-                        <div class="view-header-flexible">
-                            <h2 id="tvdb-search-view-title">搜索 TVDB ID</h2>
-                            <button id="back-to-edit-anime-from-tvdb-search-btn">&lt; 返回编辑</button>
-                        </div>
-                        <form id="tvdb-search-form" style="display: flex; gap: 10px; margin-bottom: 20px;">
-                            <input type="text" id="tvdb-search-keyword" placeholder="输入影视名称..." required style="flex-grow: 1;">
-                            <button type="submit">搜索</button>
-                        </form>
-                        <ul id="tvdb-search-results-list" class="results-list-style"></ul>
-                    </div>
-                    <div id="imdb-search-view" class="content-view hidden">
-                        <div class="view-header-flexible">
-                            <h2 id="imdb-search-view-title">搜索 IMDb ID</h2>
-                            <button id="back-to-edit-anime-from-imdb-search-btn">&lt; 返回编辑</button>
-                        </div>
-                        <form id="imdb-search-form" style="display: flex; gap: 10px; margin-bottom: 20px;">
-                            <input type="text" id="imdb-search-keyword" placeholder="输入影视名称..." required style="flex-grow: 1;">
-                            <button type="submit">搜索</button>
-                        </form>
-                        <ul id="imdb-search-results-list" class="results-list-style"></ul>
-                    </div>
-                    <div id="egid-view" class="content-view hidden">
-                        <div class="view-header-flexible">
-                            <h2 id="egid-view-title">TMDB 剧集组</h2>
-                            <button id="back-to-edit-from-egid-btn">&lt; 返回编辑</button>
-                        </div>
-                        <div id="egid-content-container">
-                            <!-- Dynamic content (group list or episode list) will be rendered here -->
-                        </div>
-                    </div>
-                    <div id="reassociate-view" class="content-view hidden">
-                        <div class="view-header-flexible">
-                            <h2 id="reassociate-view-title">调整关联数据源</h2>
-                            <button id="back-to-edit-from-reassociate-btn">&lt; 返回编辑</button>
-                        </div>
-                        <p id="reassociate-info-text"></p>
-                        <div class="library-header">
-                            <h3>选择目标作品</h3>
-                            <input type="text" id="reassociate-search-input" placeholder="搜索目标作品...">
-                        </div>
-                        <table id="reassociate-target-table">
-                            <thead>
-                                <tr>
-                                    <th>作品信息</th><th>操作</th>
-                                </tr>
-                            </thead>
-                            <tbody></tbody>
-                        </table>
-                    </div>
-                    <div id="anime-detail-view" class="content-view hidden">
-                        <div class="view-header-flexible">
-                            <div class="anime-detail-header-main">
-                                <img src="/static/placeholder.png" alt="Poster" id="detail-view-img" referrerpolicy="no-referrer">
-                                <div>
-                                    <h2 id="detail-view-title">作品标题</h2>
-                                    <p id="detail-view-meta">元数据</p>
-                                </div>
-                            </div>
-                            <button id="back-to-library-from-detail-btn"> &lt; 返回弹幕库</button>
-                        </div>
-                        <div class="section-header-with-action">
-                            <h3>关联的数据源</h3>
-                            <button id="reassociate-sources-from-detail-btn">调整关联数据源</button>
-                        </div>
-                        <div class="bulk-actions-bar">
-                            <button id="delete-selected-sources-btn">删除选中</button>
-                        </div>
-                        <table id="source-detail-table">
-                            <thead>
-                                <tr>
-                                    <th><input type="checkbox" id="select-all-sources-checkbox" title="全选"></th>
-                                    <th>源提供方</th><th>源媒体ID</th><th>状态</th><th>收录时间</th><th>操作</th>
-                                </tr>
-                            </thead>
-                            <tbody id="source-detail-table-body"></tbody>
-                        </table>
-                    </div>
-                    <div id="episode-list-view" class="content-view hidden">
-                        <!-- 分集列表将在这里动态生成 -->
-                    </div>
-                    <div id="edit-episode-view" class="content-view hidden">
-                        <div class="form-card">
-                            <h2>编辑分集信息</h2>
-                            <form id="edit-episode-form">
-                                <input type="hidden" id="edit-episode-id">
-                                <input type="hidden" id="edit-episode-source-id">
-                                <input type="hidden" id="edit-episode-anime-title">
-                                <input type="hidden" id="edit-episode-anime-id">
-                                <div class="form-row">
-                                    <label for="edit-episode-title">分集标题</label>
-                                    <input type="text" id="edit-episode-title" required>
-                                </div>
-                                <div class="form-row">
-                                    <label for="edit-episode-index">集数</label>
-                                    <input type="number" id="edit-episode-index" min="1" required>
-                                </div>
-                                <div class="form-row">
-                                    <label for="edit-episode-url">官方链接</label>
-                                    <input type="text" id="edit-episode-url">
-                                </div>
-                                <div class="form-actions">
-                                    <button type="submit">保存更改</button>
-                                    <button type="button" id="back-to-episodes-from-edit-btn">返回</button>
-                                </div>
-                            </form>
-                        </div>
-                    </div>
-                    <div id="danmaku-list-view" class="content-view hidden">
-                        <!-- 弹幕列表将在这里动态生成 -->
-                    </div>
-                    <div id="task-manager-view" class="content-view hidden">
-                        <div class="settings-sub-nav">
-                            <button class="sub-nav-btn active" data-subview="running-tasks-subview">运行中任务</button>
-                            <button class="sub-nav-btn" data-subview="scheduled-tasks-subview">定时任务</button>
-                        </div>
-
-                        <div id="running-tasks-subview" class="settings-subview">
-                            <div class="library-header">
-                                <h2>运行中任务</h2>
-                                <div class="view-controls">
-                                    <div class="task-actions">
-                                        <button id="pause-running-task-btn" class="control-btn" title="暂停/恢复功能暂未实现" disabled>暂停/恢复</button>
-                                        <button id="delete-running-task-btn" class="control-btn danger">删除任务</button>
-                                    </div>
-                                    <input type="text" id="running-tasks-search-input" placeholder="按任务标题搜索...">
-                                    <div id="running-tasks-filter-buttons" class="filter-buttons">
-                                        <button class="filter-btn" data-status-filter="all">全部</button>
-                                        <button class="filter-btn" data-status-filter="completed">已完成</button>
-                                        <button class="filter-btn active" data-status-filter="in_progress">进行中</button>
-                                    </div>
-                                </div>
-                            </div>
-                            <ul id="task-list"></ul>
-                        </div>
-
-                        <div id="scheduled-tasks-subview" class="settings-subview hidden">
-                            <div class="library-header">
-                                <h2>定时任务</h2>
-                                <button id="add-scheduled-task-btn">添加定时任务</button>
-                            </div>
-                            <p>定时任务用于自动执行维护操作，例如自动更新和映射TMDB数据。使用标准的Cron表达式格式。</p>
-                            <table id="scheduled-tasks-table">
-                                <thead>
-                                    <tr><th>名称</th><th>类型</th><th>Cron表达式</th><th>状态</th><th>上次运行</th><th>下次运行</th><th>操作</th></tr>
-                                </thead>
-                                <tbody></tbody>
-                            </table>
-                        </div>
-                    </div>
-                    <div id="edit-scheduled-task-view" class="content-view hidden">
-                        <div class="view-header-flexible">
-                            <h2 id="edit-scheduled-task-title">添加定时任务</h2>
-                            <button id="back-to-tasks-from-edit-btn">&lt; 返回任务列表</button>
-                        </div>
-                        <div class="form-card">
-                            <form id="edit-scheduled-task-form">
-                                <input type="hidden" id="edit-scheduled-task-id">
-                                <div class="form-row">
-                                    <label for="edit-scheduled-task-name">任务名称</label>
-                                    <input type="text" id="edit-scheduled-task-name" placeholder="例如：每日TMDB更新" required>
-                                </div>
-                                <div class="form-row">
-                                    <label for="edit-scheduled-task-type">任务类型</label>
-                                    <select id="edit-scheduled-task-type" required></select>
-                                </div>
-                                <div class="form-row">
-                                    <label for="edit-scheduled-task-cron">Cron表达式</label>
-                                    <input type="text" id="edit-scheduled-task-cron" placeholder="例如：0 2 * * * (每天凌晨2点)" required>
-                                </div>
-                                <div class="form-row">
-                                    <label for="edit-scheduled-task-enabled">是否启用</label>
-                                    <input type="checkbox" id="edit-scheduled-task-enabled" checked>
-                                </div>
-                                <div class="form-actions">
-                                    <button type="submit">保存</button>
-                                </div>
-                            </form>
-                        </div>
-                    </div>
-                    <div id="token-manager-view" class="content-view hidden">
-                        <div class="library-header">
-                            <h2>弹幕Token管理</h2>
-                            <button id="add-token-btn">添加Token</button>
-                        </div>
-                        <p>本项目参考了<a href="https://api.dandanplay.net/swagger/index.html" target="_blank">dandanplayapi</a>，同时增加了使用访问令牌管理弹幕api,支持<a href="https://t.me/yamby_release" target="_blank">yamby</a>、<a href="https://play.google.com/store/search?q=hills&c=apps" target="_blank">hills</a>、<a href="https://apps.microsoft.com/detail/9NB0H051M4V4" target="_blank">小幻影视</a>。</p>
-                        <div class="domain-config-section">
-                            <h3>自定义域名设置</h3>
-                            <p>设置后，复制按钮将自动拼接 "http(s)://域名(ip):端口(port)/api/Token值" 格式的完整URL。</p>
-                            <div class="form-row">
-                                <label for="custom-domain-input">自定义域名</label>
-                                <input type="text" id="custom-domain-input" placeholder="例如: https://danmu.example.com">
-                                <button id="save-domain-btn">保存域名</button>
-                            </div>
-                            <p id="domain-save-message" class="message"></p>
-                        </div>
-                        <div class="ua-filter-section">
-                            <h3>全局 User-Agent 过滤</h3>
-                            <p>对所有通过Token的访问请求进行UA过滤。模式为 "off" 时不过滤。</p>
-                            <div class="form-row">
-                                <label for="ua-filter-mode">过滤模式</label>
-                                <select id="ua-filter-mode">
-                                    <option value="off">关闭 (Off)</option>
-                                    <option value="blacklist">黑名单 (Blacklist)</option>
-                                    <option value="whitelist">白名单 (Whitelist)</option>
-                                </select>
-                                <button id="save-ua-mode-btn">保存模式</button>
-                                <button id="manage-ua-list-btn">管理名单</button>
-                            </div>
-                            <p id="ua-mode-save-message" class="message"></p>
-                        </div>
-                        <table id="token-table">
-                            <thead>
-                                <tr>
-                                    <th>名称</th><th>Token</th><th>状态</th><th>创建时间</th><th>有效期</th><th>操作</th>
-                                </tr>
-                            </thead>
-                            <tbody>
-                            </tbody>
-                        </table>
-                    </div>
-                    <div id="add-token-view" class="content-view hidden">
-                        <h2>添加新Token</h2>
-                        <form id="add-token-form">
-                            <p>为新的API Token指定一个描述性名称，Token值将自动生成。</p>
-                            <div class="form-row">
-                                <label for="add-token-name">名称</label>
-                                <input type="text" id="add-token-name" placeholder="例如：我的dandanplay客户端" required>
-                            </div>
-                            <div class="form-row">
-                                <label for="add-token-validity">有效期</label>
-                                <select id="add-token-validity">
-                                    <option value="permanent" selected>永久</option>
-                                    <option value="1d">1 天</option>
-                                    <option value="7d">7 天</option>
-                                    <option value="30d">30 天</option>
-                                    <option value="180d">6 个月</option>
-                                    <option value="365d">1 年</option>
-                                </select>
-                            </div>
-                            <div class="form-actions">
-                                <button type="submit">保存</button>
-                                <button type="button" id="back-to-tokens-from-add-btn">返回</button>
-                            </div>
-                        </form>
-                    </div>
-                    <div id="sources-view" class="content-view hidden">
-                        <div class="settings-sub-nav">
-                            <button class="sub-nav-btn active" data-subview="danmaku-sources-subview">弹幕搜索源</button>
-                            <button class="sub-nav-btn" data-subview="metadata-sources-subview">元信息搜索源</button>
-                        </div>
-
-                        <div id="danmaku-sources-subview" class="settings-subview">
-                            <div class="source-controls">
-                                <h2>弹幕搜索源</h2>
-                                <div class="source-actions">
-                                    <button id="save-danmaku-sources-btn">保存设置</button>
-                                    <button id="toggle-danmaku-source-btn">启用/禁用</button>
-                                    <button id="move-danmaku-source-up-btn">上移</button>
-                                    <button id="move-danmaku-source-down-btn">下移</button>
-                                </div>
-                            </div>
-                            <ul id="danmaku-sources-list"></ul>
-                        </div>
-
-                        <div id="metadata-sources-subview" class="settings-subview hidden">
-                            <div class="source-controls">
-                                <h2>元信息搜索源</h2>
-                                <div class="source-actions">
-                                    <button id="save-metadata-sources-btn">保存排序</button>
-                                    <button id="move-metadata-source-up-btn">上移</button>
-                                    <button id="move-metadata-source-down-btn">下移</button>
-                                </div>
-                            </div>
-                            <ul id="metadata-sources-list"></ul>
-                        </div>
-                    </div>
-                    <div id="ua-settings-view" class="content-view hidden">
-                        <div class="view-header-flexible">
-                            <h2>管理UA名单</h2>
-                            <button id="back-to-tokens-from-ua-btn">&lt; 返回Token管理</button>
-                        </div>
-                        <div class="form-card">
-                            <form id="add-ua-rule-form">
-                                <div class="form-row">
-                                    <label for="add-ua-string">添加UA字符串</label>
-                                    <input type="text" id="add-ua-string" placeholder="输入要匹配的UA关键字" required>
-                                    <button type="submit">添加</button>
-                                </div>
-                            </form>
-                            <table id="ua-rules-table">
-                                <thead><tr><th>UA字符串</th><th>创建时间</th><th>操作</th></tr></thead>
-                                <tbody></tbody>
-                            </table>
-                        </div>
-                    </div>
-                    <div id="token-log-view" class="content-view hidden">
-                        <div class="view-header-flexible">
-                            <h2 id="token-log-view-title">Token访问日志</h2>
-                            <button id="back-to-tokens-from-log-btn">&lt; 返回Token管理</button>
-                        </div>
-                        <table id="token-log-table">
-                            <thead><tr><th>访问时间</th><th>IP地址</th><th>状态</th><th>路径</th><th>User-Agent</th></tr></thead>
-                            <tbody></tbody>
-                        </table>
-                    </div>
-                    <div id="settings-view" class="content-view hidden">
-                        <h2>设置</h2>
-                        <div class="settings-sub-nav">
-                            <button class="sub-nav-btn active" data-subview="account-settings-subview">账户安全</button>
-                            <button class="sub-nav-btn" data-subview="webhook-settings-subview">Webhook</button>
-                            <button class="sub-nav-btn" data-subview="bangumi-settings-subview">Bangumi配置</button>
-                            <button class="sub-nav-btn" data-subview="tmdb-settings-subview">TMDB配置</button>
-                            <button class="sub-nav-btn" data-subview="douban-settings-subview">豆瓣配置</button>
-                            <button class="sub-nav-btn" data-subview="tvdb-settings-subview">TVDB配置</button>
-                        </div>
-
-                        <div id="account-settings-subview" class="settings-subview">
-                            <div class="form-card">
-                                <h3>修改密码</h3>
-                                <form id="change-password-form">
-                                    <p>如果您是使用初始随机密码登录的，建议您在此修改为自己的密码。</p>
-                                    <div class="form-row">
-                                        <label for="old-password">当前密码</label>
-                                        <input type="password" id="old-password" required>
-                                    </div>
-                                    <div class="form-row">
-                                        <label for="new-password">新密码</label>
-                                        <input type="password" id="new-password" placeholder="至少8位" required>
-                                    </div>
-                                    <div class="form-row">
-                                        <label for="confirm-password">确认新密码</label>
-                                        <input type="password" id="confirm-password" required>
-                                    </div>
-                                    <div class="form-actions">
-                                        <button type="submit">确认修改</button>
-                                    </div>
-                                    <p id="password-change-message" class="message"></p>
-                                </form>
-                            </div>
-                        </div>
-
-                        <div id="webhook-settings-subview" class="settings-subview hidden">
-                            <div class="form-card">
-                                <h3>Webhook 配置</h3>
-                                <p>Webhook 用于接收来自外部服务的通知，以实现自动化导入。请将下方对应服务的 URL 填入其 Webhook 通知设置中。</p>
-                                <p>URL 格式为：<code>http(s)://域名(ip):端口(port)/api/webhook/{服务名}?api_key={你的API Key}</code></p>
-                                <div class="form-row">
-                                    <label for="webhook-api-key">API Key</label>
-                                    <div class="input-with-icon">
-                                        <input type="text" id="webhook-api-key" readonly>
-                                        <button type="button" id="regenerate-webhook-key-btn" class="icon-btn" title="重新生成">🔄</button>
-                                    </div>
-                                </div>
-                                <div id="webhook-handlers-list-container">
-                                    <h4>已加载的服务:</h4>
-                                    <ul id="webhook-handlers-list"></ul>
-                                </div>
-                            </div>
-                        </div>
-
-                        <div id="bangumi-settings-subview" class="settings-subview hidden">
-                            <div class="form-card">
-                                <h3>Bangumi 授权</h3>
-                                <div id="bangumi-auth-state-unauthenticated">
-                                    <p>当前未授权。授权后可使用更多功能。</p>
-                                </div>
-                                <div id="bangumi-auth-state-authenticated" class="hidden">
-                                    <p>状态: 已作为 <strong id="bangumi-user-nickname"></strong> 授权</p>
-                                    <p>用户ID: <span id="bangumi-user-id"></span></p>
-                                    <p>授权时间: <span id="bangumi-authorized-at"></span></p>
-                                    <p>过期时间: <span id="bangumi-expires-at"></span></p>
-                                    <img id="bangumi-user-avatar" src="/static/placeholder.png" alt="avatar" style="width: 40px; height: 40px; border-radius: 50%; margin-top: 10px;">
-                                </div>
-                                <div id="bangumi-auth-actions">
-                                    <div class="form-actions">
-                                        <button id="bangumi-login-btn">通过 Bangumi 登录</button>
-                                        <button id="bangumi-logout-btn" class="hidden" style="background-color: var(--error-color);">注销</button>
-                                    </div>
-                                </div>
-                            </div>
-                        </div>
-
-                        <div id="tmdb-settings-subview" class="settings-subview hidden">
-                            <div class="form-card">
-                                <h3>TMDB API 配置</h3>
-                                <p>请从 <a href="https://www.themoviedb.org/settings/api" target="_blank">TMDB官网</a> 获取您的 API Key (v3 auth)。</p>
-                                <form id="tmdb-settings-form">
-                                    <div class="form-row">
-                                        <label for="tmdb-api-key">API Key (v3)</label>
-                                        <input type="password" id="tmdb-api-key" placeholder="在此输入您的 TMDB API Key">
-                                    </div>
-                                    <div class="form-row">
-                                        <label for="tmdb-api-base-url">API 域名</label>
-                                        <input type="text" id="tmdb-api-base-url" placeholder="例如: https://api.themoviedb.org">
-                                    </div>
-                                    <div class="form-row">
-                                        <label for="tmdb-image-base-url">图片域名</label>
-                                        <input type="text" id="tmdb-image-base-url" placeholder="例如: https://image.tmdb.org/t/p/w500">
-                                    </div>
-                                    <div class="form-actions">
-                                        <button type="submit">保存</button>
-                                    </div>
-                                </form>
-                                <p id="tmdb-save-message" class="message"></p>
-                            </div>
-                        </div>
-
-                        <div id="douban-settings-subview" class="settings-subview hidden">
-                            <div class="form-card">
-                                <h3>豆瓣 Cookie 配置</h3>
-                                <p>豆瓣搜索通常无需配置即可使用。如果遇到搜索失败或403错误，可以尝试在此处配置您的豆瓣账户Cookie以提高请求成功率。请从浏览器开发者工具中获取。</p>
-                                <form id="douban-settings-form">
-                                    <div class="form-row">
-                                        <label for="douban-cookie">Cookie</label>
-                                        <textarea id="douban-cookie" rows="4" placeholder="选填。如果搜索失败或被限制，请在此输入Cookie"></textarea>
-                                    </div>
-                                    <div class="form-actions">
-                                        <button type="submit">保存</button>
-                                    </div>
-                                </form>
-                                <p id="douban-save-message" class="message"></p>
-                            </div>
-                        </div>
-
-                        <div id="tvdb-settings-subview" class="settings-subview hidden">
-                            <div class="form-card">
-                                <h3>TVDB API 配置</h3>
-                                <p>此项目需要 TheTVDB V4 API Key。您可以从 <a href="https://thetvdb.com/subscribe" target="_blank">TheTVDB官网</a> 获取您自己的 Key。</p>
-                                <form id="tvdb-settings-form">
-                                    <div class="form-row">
-                                        <label for="tvdb-api-key">API Key</label>
-                                        <input type="password" id="tvdb-api-key" placeholder="在此输入您的 TVDB API Key">
-                                    </div>
-                                    <div class="form-actions">
-                                        <button type="submit">保存</button>
-                                    </div>
-                                </form>
-                                <p id="tvdb-save-message" class="message"></p>
-                            </div>
-                        </div>
-                    </div>
-                </main>
-            </div>
-        </div>
-    </div>
-
-    <div id="generic-modal" class="modal-overlay hidden">
-        <div class="modal-content">
-            <div class="modal-header">
-                <h3 id="modal-title">Modal Title</h3>
-                <button id="modal-close-btn" class="modal-close">&times;</button>
-            </div>
-            <div id="modal-body" class="modal-body">
-                <!-- Dynamic content goes here -->
-            </div>
-            <div class="modal-footer">
-                <button id="modal-cancel-btn" class="secondary-btn">取消</button>
-                <button id="modal-save-btn">保存</button>
-            </div>
-        </div>
-    </div>
-    <script type="module" src="/static/js/main.js"></script>
-</body>
-</html>
-
+<!DOCTYPE html>
+<html lang="zh-CN">
+<head>
+    <meta charset="UTF-8">
+    <meta name="viewport" content="width=device-width, initial-scale=1.0">
+    <title>御坂网络弹幕服务</title>
+    <!-- 新增：设置浏览器的标签页图标 -->
+    <link rel="icon" href="/static/logo.png" type="image/png">
+    <!-- Refactored CSS -->
+    <link rel="stylesheet" href="/static/css/base.css">
+    <link rel="stylesheet" href="/static/css/components.css">
+    <link rel="stylesheet" href="/static/css/views/auth.css">
+    <link rel="stylesheet" href="/static/css/views/home.css">
+    <link rel="stylesheet" href="/static/css/views/library.css">
+    <link rel="stylesheet" href="/static/css/views/edit.css">
+    <link rel="stylesheet" href="/static/css/views/tasks.css">
+    <link rel="stylesheet" href="/static/css/views/tokens.css">
+    <link rel="stylesheet" href="/static/css/views/sources.css">
+    <link rel="stylesheet" href="/static/css/views/settings.css">
+</head>
+<body>
+    <div id="app-container">
+        <!-- 登录/注册视图 -->
+        <div id="auth-view">
+            <h1>御坂网络弹幕服务</h1>
+            <div class="auth-wrapper">
+                <!-- 登录表单 -->
+                <form id="login-form">
+                    <h2>登录</h2>
+                    <input type="text" id="login-username" placeholder="用户名" required>
+                    <input type="password" id="login-password" placeholder="密码" required>
+                    <button type="submit">登录</button>
+                </form>
+            </div>
+            <p id="auth-error" class="message error"></p>
+        </div>
+
+        <!-- 主应用视图 -->
+        <div id="main-view" class="hidden">
+            <header>
+                <div class="header-title-group">
+                    <img src="/static/logo.png" alt="Logo" id="header-logo">
+                    <h1>御坂网络弹幕服务 v1.0.4</h1>
+                </div>
+                <div class="header-user-info">
+                    <span id="current-user"></span>
+                    <button id="logout-btn">退出登录</button>
+                </div>
+            </header>
+            <div class="main-layout">
+                <nav id="sidebar">
+                    <ul>
+                        <li><a href="#" class="nav-link active" data-view="home-view">主页</a></li>
+                        <li><a href="#" class="nav-link" data-view="library-view">弹幕库</a></li>
+                        <li><a href="#" class="nav-link" data-view="task-manager-view">任务管理器</a></li>
+                        <li><a href="#" class="nav-link" data-view="token-manager-view">弹幕Token</a></li>
+                        <li><a href="#" class="nav-link" data-view="sources-view">搜索源</a></li>
+                        <li><a href="#" class="nav-link" data-view="settings-view">设置</a></li>
+                    </ul>
+                </nav>
+                <main id="main-content">
+                    <div id="home-view" class="content-view">
+                        <div class="search-section">
+                            <div class="section-header-with-action">
+                                <h2>搜索</h2>
+                                <button id="clear-cache-btn" title="清除所有搜索和分集列表的临时缓存">清除所有缓存</button>
+                            </div>
+                            <form id="search-form">
+                                <input type="text" id="search-keyword" placeholder="输入番剧名称..." required>
+                                <button type="submit">搜索</button>
+                            </form>
+                            <div class="advanced-search-controls">
+                                <label>
+                                    <input type="checkbox" id="enable-episode-search">
+                                    电视节目精确搜索
+                                </label>
+                                <div id="episode-search-inputs" class="hidden">
+                                    <label for="search-season">季度：</label>
+                                    <input type="number" id="search-season" min="1">
+                                    <label for="search-episode">集数：</label>
+                                    <input type="number" id="search-episode" min="1">
+                                    <button type="button" id="insert-episode-btn">插入</button>
+                                    <span class="insert-help-text">需要填写季、集后可插入，其中季可单独插入</span>
+                                </div>
+                            </div>
+                        </div>
+                        <div id="results-section">
+                            <h2>搜索结果</h2>
+                            <div id="results-filter-controls" class="hidden">
+                                <div class="filter-group-left">
+                                    <button id="select-all-btn">全选</button>
+                                    <div class="filter-buttons">
+                                        <button id="filter-btn-movie" class="filter-btn active" data-type="movie">
+                                            <span class="status-icon">✅</span> 电影/剧场版
+                                        </button>
+                                        <button id="filter-btn-tv_series" class="filter-btn active" data-type="tv_series">
+                                            <span class="status-icon">✅</span> 电视节目
+                                        </button>
+                                    </div>
+                                    <input type="text" id="results-filter-input" placeholder="在结果中过滤标题...">
+                                </div>
+                                <button id="bulk-import-btn">批量导入</button>
+                            </div>
+                            <div id="loader" class="hidden"></div>
+                            <ul id="results-list" class="results-list-style"></ul>
+                        </div>
+                        <div id="logs-section">
+                            <h2>日志/状态</h2>
+                            <pre id="log-output"></pre>
+                        </div>
+                        <div id="test-match-section">
+                            <h2>测试识别</h2>
+                            <form id="test-match-form">
+                                <input type="text" id="test-token-input" placeholder="输入弹幕Token..." required>
+                                <input type="text" id="test-filename-input" class="flex-grow-2" placeholder="输入要测试匹配的文件名..." required>
+                                <button type="submit">测试</button>
+                            </form>
+                            <pre id="test-match-results">测试结果将显示在这里。</pre>
+                        </div>
+                    </div>
+                    <div id="bulk-import-view" class="content-view hidden">
+                        <div class="view-header-flexible">
+                            <h2>批量导入确认</h2>
+                            <button id="cancel-bulk-import-btn">&lt; 返回主页</button>
+                        </div>
+                        <div class="form-card">
+                            <p>检测到您选择的媒体标题不一致。请指定一个统一的名称用于导入，或从TMDB搜索。</p>
+                            <h3>已选择的条目</h3>
+                            <ul id="bulk-import-list" class="results-list-style">
+                                <!-- Selected items will be populated here -->
+                            </ul>
+                        <div class="form-row" style="margin-top: 20px;">
+                            <label>导入模式</label>
+                            <div class="radio-group">
+                                <label><input type="radio" name="bulk-import-mode" value="unified" checked> 统一导入为单个条目</label>
+                                <label><input type="radio" name="bulk-import-mode" value="separate"> 作为多个独立条目导入</label>
+                                </div>
+                            </div>
+                        <div id="unified-import-fields">
+                            <div class="form-row" style="margin-top: 20px;">
+                                <label for="final-import-name">最终导入名称</label>
+                                <div class="input-with-icon">
+                                    <input type="text" id="final-import-name" required>
+                                    <button type="button" id="search-tmdb-for-bulk-btn" class="icon-btn" title="从TMDB搜索">🔍</button>
+                                </div>
+                            </div>
+                            <div class="form-row">
+                                <label for="final-import-tmdb-id">最终TMDB ID</label>
+                                <input type="text" id="final-import-tmdb-id" placeholder="从TMDB搜索后自动填充" disabled>
+                            </div>
+                            </div>
+                            <div class="form-actions">
+                                <button id="confirm-bulk-import-btn">确认导入</button>
+                            </div>
+                        </div>
+                    </div>
+                    <div id="library-view" class="content-view hidden">
+                        <div class="library-header">
+                            <h2>弹幕库</h2>
+                            <input type="text" id="library-search-input" placeholder="搜索已收录的影视...">
+                        </div>
+                        <table id="library-table">
+                            <thead>
+                                <tr>
+                                    <th>海报</th>
+                                    <th>影视名称</th>
+                                    <th>类型</th>
+                                    <th>季</th>
+                                    <th>集数</th>
+                                    <th>源数量</th>
+                                    <th>收录时间</th>
+                                    <th>操作</th>
+                                </tr>
+                            </thead>
+                            <tbody></tbody>
+                        </table>
+                    </div>
+                    <div id="edit-anime-view" class="content-view hidden">
+                        <div class="view-header-with-actions">
+                            <h2>编辑影视信息</h2>
+                            <div class="header-actions">
+                                <button id="clear-all-cache-in-edit-btn" class="secondary-btn">清除所有缓存</button>
+                            </div>
+                        </div>
+                        <div class="form-card">
+                            <form id="edit-anime-form">
+                                <input type="hidden" id="edit-anime-id">
+                                <div class="form-row">
+                                    <label for="edit-anime-title">影视名称</label>
+                                    <input type="text" id="edit-anime-title" required>
+                                </div>
+                                <div class="form-row">
+                                    <label for="edit-anime-type">类型</label>
+                                    <select id="edit-anime-type">
+                                        <option value="tv_series">电视节目</option>
+                                        <option value="movie">电影/剧场版</option>
+                                    </select>
+                                </div>
+                                <div class="form-row">
+                                    <label for="edit-anime-season">季度</label>
+                                    <input type="number" id="edit-anime-season" min="1" required>
+                                </div>
+                                <div class="form-row">
+                                    <label for="edit-anime-episode-count">集数</label>
+                                    <input type="number" id="edit-anime-episode-count" min="1" placeholder="留空则自动计算">
+                                </div>
+                                
+                                <div class="form-row">
+                                    <label for="edit-anime-tmdbid">TMDB ID</label>
+                                    <div class="input-with-icon">
+                                        <input type="text" id="edit-anime-tmdbid" placeholder="例如: 1396">
+                                        <button type="button" id="search-tmdbid-btn" class="icon-btn" title="查找">🔍</button>
+                                    </div>
+                                </div>
+                                <div class="form-row">
+                                    <label for="edit-anime-egid">剧集组ID</label>
+                                    <div class="input-with-icon">
+                                        <input type="text" id="edit-anime-egid" placeholder="TMDB Episode Group ID">
+                                        <button type="button" id="select-egid-btn" class="icon-btn" title="查找/选择">🔍</button>
+                                    </div>
+                                </div>
+                                <div class="form-row">
+                                    <label for="edit-anime-bgmid">BGM ID</label>
+                                    <div class="input-with-icon">
+                                        <input type="text" id="edit-anime-bgmid" placeholder="例如: 296100">
+                                        <button type="button" id="search-bgmid-btn" class="icon-btn" title="查找">🔍</button>
+                                    </div>
+                                </div>
+                                <div class="form-row">
+                                    <label for="edit-anime-tvdbid">TVDB ID</label>
+                                    <div class="input-with-icon">
+                                        <input type="text" id="edit-anime-tvdbid" placeholder="例如: 364093">
+                                        <button type="button" id="search-tvdbid-btn" class="icon-btn" title="查找">🔍</button>
+                                    </div>
+                                </div>
+                                <div class="form-row">
+                                    <label for="edit-anime-doubanid">豆瓣ID</label>
+                                    <div class="input-with-icon">
+                                        <input type="text" id="edit-anime-doubanid" placeholder="例如: 35297708">
+                                        <button type="button" id="search-doubanid-btn" class="icon-btn" title="查找">🔍</button>
+                                    </div>
+                                </div>
+                                <div class="form-row">
+                                    <label for="edit-anime-imdbid">IMDB ID</label>
+                                    <div class="input-with-icon">
+                                        <input type="text" id="edit-anime-imdbid" placeholder="例如: tt9140554">
+                                        <button type="button" id="search-imdbid-btn" class="icon-btn" title="查找">🔍</button>
+                                    </div>
+                                </div>
+                                <div class="form-row">
+                                    <label for="edit-anime-name-en">英文名</label>
+                                    <div class="input-with-apply-icon">
+                                        <input type="text" id="edit-anime-name-en">
+                                    </div>
+                                </div>
+                                <div class="form-row">
+                                    <label for="edit-anime-name-jp">日文名</label>
+                                    <div class="input-with-apply-icon">
+                                        <input type="text" id="edit-anime-name-jp">
+                                    </div>
+                                </div>
+                                <div class="form-row">
+                                    <label for="edit-anime-name-romaji">罗马音</label>
+                                    <div class="input-with-apply-icon">
+                                        <input type="text" id="edit-anime-name-romaji">
+                                    </div>
+                                </div>
+                                <div class="form-row">
+                                    <label for="edit-anime-alias-cn-1">中文别名1</label>
+                                    <div class="input-with-apply-icon">
+                                        <input type="text" id="edit-anime-alias-cn-1">
+                                    </div>
+                                </div>
+                                <div class="form-row">
+                                    <label for="edit-anime-alias-cn-2">中文别名2</label>
+                                    <div class="input-with-apply-icon">
+                                        <input type="text" id="edit-anime-alias-cn-2">
+                                    </div>
+                                </div>
+                                <div class="form-row">
+                                    <label for="edit-anime-alias-cn-3">中文别名3</label>
+                                    <div class="input-with-apply-icon">
+                                        <input type="text" id="edit-anime-alias-cn-3">
+                                    </div>
+                                </div>
+                                <div class="form-actions">
+                                    <button type="submit">保存更改</button>
+                                    <button type="button" id="back-to-library-from-edit-btn">返回</button>
+                                </div>
+                            </form>
+                        </div>
+                    </div>
+                    <div id="bangumi-search-view" class="content-view hidden">
+                        <div class="view-header-flexible">
+                            <h2 id="bangumi-search-view-title">搜索 Bangumi ID</h2>
+                            <button id="back-to-edit-anime-from-bgm-search-btn">&lt; 返回编辑</button>
+                        </div>
+                        <form id="bangumi-search-form" style="display: flex; gap: 10px; margin-bottom: 20px;">
+                            <input type="text" id="bangumi-search-keyword" placeholder="输入番剧名称..." required style="flex-grow: 1;">
+                            <button type="submit">搜索</button>
+                        </form>
+                        <ul id="bangumi-search-results-list" class="results-list-style">
+                            <!-- Search results will be populated here -->
+                        </ul>
+                    </div>
+                    <div id="douban-search-view" class="content-view hidden">
+                        <div class="view-header-flexible">
+                            <h2 id="douban-search-view-title">搜索 豆瓣 ID</h2>
+                            <button id="back-to-edit-anime-from-douban-search-btn">&lt; 返回编辑</button>
+                        </div>
+                        <form id="douban-search-form" style="display: flex; gap: 10px; margin-bottom: 20px;">
+                            <input type="text" id="douban-search-keyword" placeholder="输入影视名称..." required style="flex-grow: 1;">
+                            <button type="submit">搜索</button>
+                        </form>
+                        <ul id="douban-search-results-list" class="results-list-style"></ul>
+                    </div>
+                    <div id="tmdb-search-view" class="content-view hidden">
+                        <div class="view-header-flexible">
+                            <h2 id="tmdb-search-view-title">搜索 TMDB ID</h2>
+                            <button id="back-to-edit-anime-from-tmdb-search-btn">&lt; 返回编辑</button>
+                        </div>
+                        <form id="tmdb-search-form" style="display: flex; gap: 10px; margin-bottom: 20px;">
+                            <input type="text" id="tmdb-search-keyword" placeholder="输入影视名称..." required style="flex-grow: 1;">
+                            <button type="submit">搜索</button>
+                        </form>
+                        <ul id="tmdb-search-results-list" class="results-list-style">
+                        </ul>
+                    </div>
+                    <div id="tvdb-search-view" class="content-view hidden">
+                        <div class="view-header-flexible">
+                            <h2 id="tvdb-search-view-title">搜索 TVDB ID</h2>
+                            <button id="back-to-edit-anime-from-tvdb-search-btn">&lt; 返回编辑</button>
+                        </div>
+                        <form id="tvdb-search-form" style="display: flex; gap: 10px; margin-bottom: 20px;">
+                            <input type="text" id="tvdb-search-keyword" placeholder="输入影视名称..." required style="flex-grow: 1;">
+                            <button type="submit">搜索</button>
+                        </form>
+                        <ul id="tvdb-search-results-list" class="results-list-style"></ul>
+                    </div>
+                    <div id="imdb-search-view" class="content-view hidden">
+                        <div class="view-header-flexible">
+                            <h2 id="imdb-search-view-title">搜索 IMDb ID</h2>
+                            <button id="back-to-edit-anime-from-imdb-search-btn">&lt; 返回编辑</button>
+                        </div>
+                        <form id="imdb-search-form" style="display: flex; gap: 10px; margin-bottom: 20px;">
+                            <input type="text" id="imdb-search-keyword" placeholder="输入影视名称..." required style="flex-grow: 1;">
+                            <button type="submit">搜索</button>
+                        </form>
+                        <ul id="imdb-search-results-list" class="results-list-style"></ul>
+                    </div>
+                    <div id="egid-view" class="content-view hidden">
+                        <div class="view-header-flexible">
+                            <h2 id="egid-view-title">TMDB 剧集组</h2>
+                            <button id="back-to-edit-from-egid-btn">&lt; 返回编辑</button>
+                        </div>
+                        <div id="egid-content-container">
+                            <!-- Dynamic content (group list or episode list) will be rendered here -->
+                        </div>
+                    </div>
+                    <div id="reassociate-view" class="content-view hidden">
+                        <div class="view-header-flexible">
+                            <h2 id="reassociate-view-title">调整关联数据源</h2>
+                            <button id="back-to-edit-from-reassociate-btn">&lt; 返回编辑</button>
+                        </div>
+                        <p id="reassociate-info-text"></p>
+                        <div class="library-header">
+                            <h3>选择目标作品</h3>
+                            <input type="text" id="reassociate-search-input" placeholder="搜索目标作品...">
+                        </div>
+                        <table id="reassociate-target-table">
+                            <thead>
+                                <tr>
+                                    <th>作品信息</th><th>操作</th>
+                                </tr>
+                            </thead>
+                            <tbody></tbody>
+                        </table>
+                    </div>
+                    <div id="anime-detail-view" class="content-view hidden">
+                        <div class="view-header-flexible">
+                            <div class="anime-detail-header-main">
+                                <img src="/static/placeholder.png" alt="Poster" id="detail-view-img" referrerpolicy="no-referrer">
+                                <div>
+                                    <h2 id="detail-view-title">作品标题</h2>
+                                    <p id="detail-view-meta">元数据</p>
+                                </div>
+                            </div>
+                            <button id="back-to-library-from-detail-btn"> &lt; 返回弹幕库</button>
+                        </div>
+                        <div class="section-header-with-action">
+                            <h3>关联的数据源</h3>
+                            <button id="reassociate-sources-from-detail-btn">调整关联数据源</button>
+                        </div>
+                        <div class="bulk-actions-bar">
+                            <button id="delete-selected-sources-btn">删除选中</button>
+                        </div>
+                        <table id="source-detail-table">
+                            <thead>
+                                <tr>
+                                    <th><input type="checkbox" id="select-all-sources-checkbox" title="全选"></th>
+                                    <th>源提供方</th><th>源媒体ID</th><th>状态</th><th>收录时间</th><th>操作</th>
+                                </tr>
+                            </thead>
+                            <tbody id="source-detail-table-body"></tbody>
+                        </table>
+                    </div>
+                    <div id="episode-list-view" class="content-view hidden">
+                        <!-- 分集列表将在这里动态生成 -->
+                    </div>
+                    <div id="edit-episode-view" class="content-view hidden">
+                        <div class="form-card">
+                            <h2>编辑分集信息</h2>
+                            <form id="edit-episode-form">
+                                <input type="hidden" id="edit-episode-id">
+                                <input type="hidden" id="edit-episode-source-id">
+                                <input type="hidden" id="edit-episode-anime-title">
+                                <input type="hidden" id="edit-episode-anime-id">
+                                <div class="form-row">
+                                    <label for="edit-episode-title">分集标题</label>
+                                    <input type="text" id="edit-episode-title" required>
+                                </div>
+                                <div class="form-row">
+                                    <label for="edit-episode-index">集数</label>
+                                    <input type="number" id="edit-episode-index" min="1" required>
+                                </div>
+                                <div class="form-row">
+                                    <label for="edit-episode-url">官方链接</label>
+                                    <input type="text" id="edit-episode-url">
+                                </div>
+                                <div class="form-actions">
+                                    <button type="submit">保存更改</button>
+                                    <button type="button" id="back-to-episodes-from-edit-btn">返回</button>
+                                </div>
+                            </form>
+                        </div>
+                    </div>
+                    <div id="danmaku-list-view" class="content-view hidden">
+                        <!-- 弹幕列表将在这里动态生成 -->
+                    </div>
+                    <div id="task-manager-view" class="content-view hidden">
+                        <div class="settings-sub-nav">
+                            <button class="sub-nav-btn active" data-subview="running-tasks-subview">运行中任务</button>
+                            <button class="sub-nav-btn" data-subview="scheduled-tasks-subview">定时任务</button>
+                        </div>
+
+                        <div id="running-tasks-subview" class="settings-subview">
+                            <div class="library-header">
+                                <h2>运行中任务</h2>
+                                <div class="view-controls">
+                                    <div class="task-actions">
+                                        <button id="pause-running-task-btn" class="control-btn" title="暂停/恢复功能暂未实现" disabled>暂停/恢复</button>
+                                        <button id="delete-running-task-btn" class="control-btn danger">删除任务</button>
+                                    </div>
+                                    <input type="text" id="running-tasks-search-input" placeholder="按任务标题搜索...">
+                                    <div id="running-tasks-filter-buttons" class="filter-buttons">
+                                        <button class="filter-btn" data-status-filter="all">全部</button>
+                                        <button class="filter-btn" data-status-filter="completed">已完成</button>
+                                        <button class="filter-btn active" data-status-filter="in_progress">进行中</button>
+                                    </div>
+                                </div>
+                            </div>
+                            <ul id="task-list"></ul>
+                        </div>
+
+                        <div id="scheduled-tasks-subview" class="settings-subview hidden">
+                            <div class="library-header">
+                                <h2>定时任务</h2>
+                                <button id="add-scheduled-task-btn">添加定时任务</button>
+                            </div>
+                            <p>定时任务用于自动执行维护操作，例如自动更新和映射TMDB数据。使用标准的Cron表达式格式。</p>
+                            <table id="scheduled-tasks-table">
+                                <thead>
+                                    <tr><th>名称</th><th>类型</th><th>Cron表达式</th><th>状态</th><th>上次运行</th><th>下次运行</th><th>操作</th></tr>
+                                </thead>
+                                <tbody></tbody>
+                            </table>
+                        </div>
+                    </div>
+                    <div id="edit-scheduled-task-view" class="content-view hidden">
+                        <div class="view-header-flexible">
+                            <h2 id="edit-scheduled-task-title">添加定时任务</h2>
+                            <button id="back-to-tasks-from-edit-btn">&lt; 返回任务列表</button>
+                        </div>
+                        <div class="form-card">
+                            <form id="edit-scheduled-task-form">
+                                <input type="hidden" id="edit-scheduled-task-id">
+                                <div class="form-row">
+                                    <label for="edit-scheduled-task-name">任务名称</label>
+                                    <input type="text" id="edit-scheduled-task-name" placeholder="例如：每日TMDB更新" required>
+                                </div>
+                                <div class="form-row">
+                                    <label for="edit-scheduled-task-type">任务类型</label>
+                                    <select id="edit-scheduled-task-type" required></select>
+                                </div>
+                                <div class="form-row">
+                                    <label for="edit-scheduled-task-cron">Cron表达式</label>
+                                    <input type="text" id="edit-scheduled-task-cron" placeholder="例如：0 2 * * * (每天凌晨2点)" required>
+                                </div>
+                                <div class="form-row">
+                                    <label for="edit-scheduled-task-enabled">是否启用</label>
+                                    <input type="checkbox" id="edit-scheduled-task-enabled" checked>
+                                </div>
+                                <div class="form-actions">
+                                    <button type="submit">保存</button>
+                                </div>
+                            </form>
+                        </div>
+                    </div>
+                    <div id="token-manager-view" class="content-view hidden">
+                        <div class="library-header">
+                            <h2>弹幕Token管理</h2>
+                            <button id="add-token-btn">添加Token</button>
+                        </div>
+                        <p>本项目参考了<a href="https://api.dandanplay.net/swagger/index.html" target="_blank">dandanplayapi</a>，同时增加了使用访问令牌管理弹幕api,支持<a href="https://t.me/yamby_release" target="_blank">yamby</a>、<a href="https://play.google.com/store/search?q=hills&c=apps" target="_blank">hills</a>、<a href="https://apps.microsoft.com/detail/9NB0H051M4V4" target="_blank">小幻影视</a>。</p>
+                        <div class="domain-config-section">
+                            <h3>自定义域名设置</h3>
+                            <p>设置后，复制按钮将自动拼接 "http(s)://域名(ip):端口(port)/api/Token值" 格式的完整URL。</p>
+                            <div class="form-row">
+                                <label for="custom-domain-input">自定义域名</label>
+                                <input type="text" id="custom-domain-input" placeholder="例如: https://danmu.example.com">
+                                <button id="save-domain-btn">保存域名</button>
+                            </div>
+                            <p id="domain-save-message" class="message"></p>
+                        </div>
+                        <div class="ua-filter-section">
+                            <h3>全局 User-Agent 过滤</h3>
+                            <p>对所有通过Token的访问请求进行UA过滤。模式为 "off" 时不过滤。</p>
+                            <div class="form-row">
+                                <label for="ua-filter-mode">过滤模式</label>
+                                <select id="ua-filter-mode">
+                                    <option value="off">关闭 (Off)</option>
+                                    <option value="blacklist">黑名单 (Blacklist)</option>
+                                    <option value="whitelist">白名单 (Whitelist)</option>
+                                </select>
+                                <button id="save-ua-mode-btn">保存模式</button>
+                                <button id="manage-ua-list-btn">管理名单</button>
+                            </div>
+                            <p id="ua-mode-save-message" class="message"></p>
+                        </div>
+                        <table id="token-table">
+                            <thead>
+                                <tr>
+                                    <th>名称</th><th>Token</th><th>状态</th><th>创建时间</th><th>有效期</th><th>操作</th>
+                                </tr>
+                            </thead>
+                            <tbody>
+                            </tbody>
+                        </table>
+                    </div>
+                    <div id="add-token-view" class="content-view hidden">
+                        <h2>添加新Token</h2>
+                        <form id="add-token-form">
+                            <p>为新的API Token指定一个描述性名称，Token值将自动生成。</p>
+                            <div class="form-row">
+                                <label for="add-token-name">名称</label>
+                                <input type="text" id="add-token-name" placeholder="例如：我的dandanplay客户端" required>
+                            </div>
+                            <div class="form-row">
+                                <label for="add-token-validity">有效期</label>
+                                <select id="add-token-validity">
+                                    <option value="permanent" selected>永久</option>
+                                    <option value="1d">1 天</option>
+                                    <option value="7d">7 天</option>
+                                    <option value="30d">30 天</option>
+                                    <option value="180d">6 个月</option>
+                                    <option value="365d">1 年</option>
+                                </select>
+                            </div>
+                            <div class="form-actions">
+                                <button type="submit">保存</button>
+                                <button type="button" id="back-to-tokens-from-add-btn">返回</button>
+                            </div>
+                        </form>
+                    </div>
+                    <div id="sources-view" class="content-view hidden">
+                        <div class="settings-sub-nav">
+                            <button class="sub-nav-btn active" data-subview="danmaku-sources-subview">弹幕搜索源</button>
+                            <button class="sub-nav-btn" data-subview="metadata-sources-subview">元信息搜索源</button>
+                        </div>
+
+                        <div id="danmaku-sources-subview" class="settings-subview">
+                            <div class="source-controls">
+                                <h2>弹幕搜索源</h2>
+                                <div class="source-actions">
+                                    <button id="save-danmaku-sources-btn">保存设置</button>
+                                    <button id="toggle-danmaku-source-btn">启用/禁用</button>
+                                    <button id="move-danmaku-source-up-btn">上移</button>
+                                    <button id="move-danmaku-source-down-btn">下移</button>
+                                </div>
+                            </div>
+                            <ul id="danmaku-sources-list"></ul>
+                        </div>
+
+                        <div id="metadata-sources-subview" class="settings-subview hidden">
+                            <div class="source-controls">
+                                <h2>元信息搜索源</h2>
+                                <div class="source-actions">
+                                    <button id="save-metadata-sources-btn">保存排序</button>
+                                    <button id="move-metadata-source-up-btn">上移</button>
+                                    <button id="move-metadata-source-down-btn">下移</button>
+                                </div>
+                            </div>
+                            <ul id="metadata-sources-list"></ul>
+                        </div>
+                    </div>
+                    <div id="ua-settings-view" class="content-view hidden">
+                        <div class="view-header-flexible">
+                            <h2>管理UA名单</h2>
+                            <button id="back-to-tokens-from-ua-btn">&lt; 返回Token管理</button>
+                        </div>
+                        <div class="form-card">
+                            <form id="add-ua-rule-form">
+                                <div class="form-row">
+                                    <label for="add-ua-string">添加UA字符串</label>
+                                    <input type="text" id="add-ua-string" placeholder="输入要匹配的UA关键字" required>
+                                    <button type="submit">添加</button>
+                                </div>
+                            </form>
+                            <table id="ua-rules-table">
+                                <thead><tr><th>UA字符串</th><th>创建时间</th><th>操作</th></tr></thead>
+                                <tbody></tbody>
+                            </table>
+                        </div>
+                    </div>
+                    <div id="token-log-view" class="content-view hidden">
+                        <div class="view-header-flexible">
+                            <h2 id="token-log-view-title">Token访问日志</h2>
+                            <button id="back-to-tokens-from-log-btn">&lt; 返回Token管理</button>
+                        </div>
+                        <table id="token-log-table">
+                            <thead><tr><th>访问时间</th><th>IP地址</th><th>状态</th><th>路径</th><th>User-Agent</th></tr></thead>
+                            <tbody></tbody>
+                        </table>
+                    </div>
+                    <div id="settings-view" class="content-view hidden">
+                        <h2>设置</h2>
+                        <div class="settings-sub-nav">
+                            <button class="sub-nav-btn active" data-subview="account-settings-subview">账户安全</button>
+                            <button class="sub-nav-btn" data-subview="webhook-settings-subview">Webhook</button>
+                            <button class="sub-nav-btn" data-subview="bangumi-settings-subview">Bangumi配置</button>
+                            <button class="sub-nav-btn" data-subview="tmdb-settings-subview">TMDB配置</button>
+                            <button class="sub-nav-btn" data-subview="douban-settings-subview">豆瓣配置</button>
+                            <button class="sub-nav-btn" data-subview="tvdb-settings-subview">TVDB配置</button>
+                        </div>
+
+                        <div id="account-settings-subview" class="settings-subview">
+                            <div class="form-card">
+                                <h3>修改密码</h3>
+                                <form id="change-password-form">
+                                    <p>如果您是使用初始随机密码登录的，建议您在此修改为自己的密码。</p>
+                                    <div class="form-row">
+                                        <label for="old-password">当前密码</label>
+                                        <input type="password" id="old-password" required>
+                                    </div>
+                                    <div class="form-row">
+                                        <label for="new-password">新密码</label>
+                                        <input type="password" id="new-password" placeholder="至少8位" required>
+                                    </div>
+                                    <div class="form-row">
+                                        <label for="confirm-password">确认新密码</label>
+                                        <input type="password" id="confirm-password" required>
+                                    </div>
+                                    <div class="form-actions">
+                                        <button type="submit">确认修改</button>
+                                    </div>
+                                    <p id="password-change-message" class="message"></p>
+                                </form>
+                            </div>
+                        </div>
+
+                        <div id="webhook-settings-subview" class="settings-subview hidden">
+                            <div class="form-card">
+                                <h3>Webhook 配置</h3>
+                                <p>Webhook 用于接收来自外部服务的通知，以实现自动化导入。请将下方对应服务的 URL 填入其 Webhook 通知设置中。</p>
+                                <p>URL 格式为：<code>http(s)://域名(ip):端口(port)/api/webhook/{服务名}?api_key={你的API Key}</code></p>
+                                <div class="form-row">
+                                    <label for="webhook-api-key">API Key</label>
+                                    <div class="input-with-icon">
+                                        <input type="text" id="webhook-api-key" readonly>
+                                        <button type="button" id="regenerate-webhook-key-btn" class="icon-btn" title="重新生成">🔄</button>
+                                    </div>
+                                </div>
+                                <div id="webhook-handlers-list-container">
+                                    <h4>已加载的服务:</h4>
+                                    <ul id="webhook-handlers-list"></ul>
+                                </div>
+                            </div>
+                        </div>
+
+                        <div id="bangumi-settings-subview" class="settings-subview hidden">
+                            <div class="form-card">
+                                <h3>Bangumi 授权</h3>
+                                <div id="bangumi-auth-state-unauthenticated">
+                                    <p>当前未授权。授权后可使用更多功能。</p>
+                                </div>
+                                <div id="bangumi-auth-state-authenticated" class="hidden">
+                                    <p>状态: 已作为 <strong id="bangumi-user-nickname"></strong> 授权</p>
+                                    <p>用户ID: <span id="bangumi-user-id"></span></p>
+                                    <p>授权时间: <span id="bangumi-authorized-at"></span></p>
+                                    <p>过期时间: <span id="bangumi-expires-at"></span></p>
+                                    <img id="bangumi-user-avatar" src="/static/placeholder.png" alt="avatar" style="width: 40px; height: 40px; border-radius: 50%; margin-top: 10px;">
+                                </div>
+                                <div id="bangumi-auth-actions">
+                                    <div class="form-actions">
+                                        <button id="bangumi-login-btn">通过 Bangumi 登录</button>
+                                        <button id="bangumi-logout-btn" class="hidden" style="background-color: var(--error-color);">注销</button>
+                                    </div>
+                                </div>
+                            </div>
+                        </div>
+
+                        <div id="tmdb-settings-subview" class="settings-subview hidden">
+                            <div class="form-card">
+                                <h3>TMDB API 配置</h3>
+                                <p>请从 <a href="https://www.themoviedb.org/settings/api" target="_blank">TMDB官网</a> 获取您的 API Key (v3 auth)。</p>
+                                <form id="tmdb-settings-form">
+                                    <div class="form-row">
+                                        <label for="tmdb-api-key">API Key (v3)</label>
+                                        <input type="password" id="tmdb-api-key" placeholder="在此输入您的 TMDB API Key">
+                                    </div>
+                                    <div class="form-row">
+                                        <label for="tmdb-api-base-url">API 域名</label>
+                                        <input type="text" id="tmdb-api-base-url" placeholder="例如: https://api.themoviedb.org">
+                                    </div>
+                                    <div class="form-row">
+                                        <label for="tmdb-image-base-url">图片域名</label>
+                                        <input type="text" id="tmdb-image-base-url" placeholder="例如: https://image.tmdb.org/t/p/w500">
+                                    </div>
+                                    <div class="form-actions">
+                                        <button type="submit">保存</button>
+                                    </div>
+                                </form>
+                                <p id="tmdb-save-message" class="message"></p>
+                            </div>
+                        </div>
+
+                        <div id="douban-settings-subview" class="settings-subview hidden">
+                            <div class="form-card">
+                                <h3>豆瓣 Cookie 配置</h3>
+                                <p>豆瓣搜索通常无需配置即可使用。如果遇到搜索失败或403错误，可以尝试在此处配置您的豆瓣账户Cookie以提高请求成功率。请从浏览器开发者工具中获取。</p>
+                                <form id="douban-settings-form">
+                                    <div class="form-row">
+                                        <label for="douban-cookie">Cookie</label>
+                                        <textarea id="douban-cookie" rows="4" placeholder="选填。如果搜索失败或被限制，请在此输入Cookie"></textarea>
+                                    </div>
+                                    <div class="form-actions">
+                                        <button type="submit">保存</button>
+                                    </div>
+                                </form>
+                                <p id="douban-save-message" class="message"></p>
+                            </div>
+                        </div>
+
+                        <div id="tvdb-settings-subview" class="settings-subview hidden">
+                            <div class="form-card">
+                                <h3>TVDB API 配置</h3>
+                                <p>此项目需要 TheTVDB V4 API Key。您可以从 <a href="https://thetvdb.com/subscribe" target="_blank">TheTVDB官网</a> 获取您自己的 Key。</p>
+                                <form id="tvdb-settings-form">
+                                    <div class="form-row">
+                                        <label for="tvdb-api-key">API Key</label>
+                                        <input type="password" id="tvdb-api-key" placeholder="在此输入您的 TVDB API Key">
+                                    </div>
+                                    <div class="form-actions">
+                                        <button type="submit">保存</button>
+                                    </div>
+                                </form>
+                                <p id="tvdb-save-message" class="message"></p>
+                            </div>
+                        </div>
+                    </div>
+                </main>
+            </div>
+        </div>
+    </div>
+
+    <div id="generic-modal" class="modal-overlay hidden">
+        <div class="modal-content">
+            <div class="modal-header">
+                <h3 id="modal-title">Modal Title</h3>
+                <button id="modal-close-btn" class="modal-close">&times;</button>
+            </div>
+            <div id="modal-body" class="modal-body">
+                <!-- Dynamic content goes here -->
+            </div>
+            <div class="modal-footer">
+                <button id="modal-cancel-btn" class="secondary-btn">取消</button>
+                <button id="modal-save-btn">保存</button>
+            </div>
+        </div>
+    </div>
+    <script type="module" src="/static/js/main.js"></script>
+</body>
+</html>
+